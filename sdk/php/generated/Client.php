--- conflicted
+++ resolved
@@ -473,7 +473,6 @@
     }
 
     /**
-<<<<<<< HEAD
      * Load a Llm from its ID.
      */
     public function loadLlmFromID(LlmId|Llm $id): Llm
@@ -481,7 +480,9 @@
         $innerQueryBuilder = new \Dagger\Client\QueryBuilder('loadLlmFromID');
         $innerQueryBuilder->setArgument('id', $id);
         return new \Dagger\Llm($this->client, $this->queryBuilderChain->chain($innerQueryBuilder));
-=======
+    }
+
+    /**
      * Load a ModuleConfigClient from its ID.
      */
     public function loadModuleConfigClientFromID(ModuleConfigClientId|ModuleConfigClient $id): ModuleConfigClient
@@ -489,7 +490,6 @@
         $innerQueryBuilder = new \Dagger\Client\QueryBuilder('loadModuleConfigClientFromID');
         $innerQueryBuilder->setArgument('id', $id);
         return new \Dagger\ModuleConfigClient($this->client, $this->queryBuilderChain->chain($innerQueryBuilder));
->>>>>>> b4cc743f
     }
 
     /**
