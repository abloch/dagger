---
slug: /reference/cli/
pagination_next: null
pagination_prev: null
---

# CLI Reference
## dagger

A tool to run composable workflows in containers

```
dagger [options] [file...]
```

### Options

```
<<<<<<< HEAD
      --allow-llm strings            List of URLs of remote modules allowed to access LLM APIs, or 'all' to bypass restrictions for the entire session
  -c, --code string                  Command to be executed
=======
  -c, --command string               Execute a dagger shell command
>>>>>>> cc73e2c3
  -d, --debug                        Show debug logs and full verbosity
  -i, --interactive                  Spawn a terminal on container exec failure
      --interactive-command string   Change the default command for interactive mode (default "/bin/sh")
  -m, --mod string                   Path to the module directory. Either local path or a remote git repo
      --model string                 LLM model to use (e.g., 'claude-3-5-sonnet', 'gpt-4o')
  -E, --no-exit                      Leave the TUI running after completion
  -n, --no-mod                       Don't load module during shell startup (mutually exclusive with --mod)
      --progress string              Progress output format (auto, plain, tty) (default "auto")
  -q, --quiet count                  Reduce verbosity (show progress, but clean up at the end)
  -s, --silent                       Do not show progress at all
  -v, --verbose count                Increase verbosity (use -vv or -vvv for more)
  -w, --web                          Open trace URL in a web browser
```

### SEE ALSO

* [dagger call](#dagger-call)	 - Call one or more functions, interconnected into a pipeline
* [dagger config](#dagger-config)	 - Get or set module configuration
* [dagger core](#dagger-core)	 - Call a core function
* [dagger develop](#dagger-develop)	 - Prepare a local module for development
* [dagger functions](#dagger-functions)	 - List available functions
* [dagger init](#dagger-init)	 - Initialize a new module
* [dagger install](#dagger-install)	 - Install a dependency
* [dagger login](#dagger-login)	 - Log in to Dagger Cloud
* [dagger logout](#dagger-logout)	 - Log out from Dagger Cloud
* [dagger query](#dagger-query)	 - Send API queries to a dagger engine
* [dagger run](#dagger-run)	 - Run a command in a Dagger session
* [dagger uninstall](#dagger-uninstall)	 - Uninstall a dependency
* [dagger update](#dagger-update)	 - Update a dependency
* [dagger version](#dagger-version)	 - Print dagger version

## dagger call

Call one or more functions, interconnected into a pipeline

```
dagger call [options]
```

### Options

```
      --allow-llm strings   List of URLs of remote modules allowed to access LLM APIs, or 'all' to bypass restrictions for the entire session
  -j, --json                Present result as JSON
  -m, --mod string          Path to the module directory. Either local path or a remote git repo
  -o, --output string       Save the result to a local file or directory
```

### Options inherited from parent commands

```
  -d, --debug                        Show debug logs and full verbosity
  -i, --interactive                  Spawn a terminal on container exec failure
      --interactive-command string   Change the default command for interactive mode (default "/bin/sh")
  -E, --no-exit                      Leave the TUI running after completion
      --progress string              Progress output format (auto, plain, tty) (default "auto")
  -q, --quiet count                  Reduce verbosity (show progress, but clean up at the end)
  -s, --silent                       Do not show progress at all
  -v, --verbose count                Increase verbosity (use -vv or -vvv for more)
  -w, --web                          Open trace URL in a web browser
```

### SEE ALSO

* [dagger](#dagger)	 - A tool to run composable workflows in containers

## dagger config

Get or set module configuration

### Synopsis

Get or set the configuration of a Dagger module. By default, print the configuration of the specified module.

```
dagger config [options]
```

### Examples

```
dagger config -m /path/to/some/dir
dagger config -m github.com/dagger/hello-dagger
```

### Options

```
      --allow-llm strings   List of URLs of remote modules allowed to access LLM APIs, or 'all' to bypass restrictions for the entire session
      --json                output in JSON format
  -m, --mod string          Path to the module directory. Either local path or a remote git repo
```

### Options inherited from parent commands

```
  -d, --debug                        Show debug logs and full verbosity
  -i, --interactive                  Spawn a terminal on container exec failure
      --interactive-command string   Change the default command for interactive mode (default "/bin/sh")
  -E, --no-exit                      Leave the TUI running after completion
      --progress string              Progress output format (auto, plain, tty) (default "auto")
  -q, --quiet count                  Reduce verbosity (show progress, but clean up at the end)
  -s, --silent                       Do not show progress at all
  -v, --verbose count                Increase verbosity (use -vv or -vvv for more)
  -w, --web                          Open trace URL in a web browser
```

### SEE ALSO

* [dagger](#dagger)	 - A tool to run composable workflows in containers

## dagger core

Call a core function

```
dagger core [options]
```

### Options

```
  -j, --json            Present result as JSON
  -o, --output string   Save the result to a local file or directory
```

### Options inherited from parent commands

```
  -d, --debug                        Show debug logs and full verbosity
  -i, --interactive                  Spawn a terminal on container exec failure
      --interactive-command string   Change the default command for interactive mode (default "/bin/sh")
  -E, --no-exit                      Leave the TUI running after completion
      --progress string              Progress output format (auto, plain, tty) (default "auto")
  -q, --quiet count                  Reduce verbosity (show progress, but clean up at the end)
  -s, --silent                       Do not show progress at all
  -v, --verbose count                Increase verbosity (use -vv or -vvv for more)
  -w, --web                          Open trace URL in a web browser
```

### SEE ALSO

* [dagger](#dagger)	 - A tool to run composable workflows in containers

## dagger develop

Prepare a local module for development

### Synopsis

Ensure that a module's SDK is installed, configured, and all its files re-generated.

It has different uses in different contexts:

- In a module without SDK: install an SDK and start an implementation
- In a fresh checkout of a module repository: make sure IDE auto-complete is up-to-date
- In a module with local dependencies: re-generate bindings for all dependencies
- In a module after upgrading the engine: upgrade the target engine version, and check for breaking changes

This command is idempotent: you can run it at any time, any number of times. It will:

1. Ensure that an SDK is installed
2. Ensure that custom SDK configuration is applied
3. Update the target engine version if needed
4. Ensure that a module implementation exists, and create a starter template if not
5. Generate the latest client bindings for the Dagger API and installed dependencies


```
dagger develop [options]
```

### Options

```
      --allow-llm strings        List of URLs of remote modules allowed to access LLM APIs, or 'all' to bypass restrictions for the entire session
      --compat string[="skip"]   Engine API version to target (default "latest")
      --license string           License identifier to generate. See https://spdx.org/licenses/ (default "Apache-2.0")
  -m, --mod string               Path to the module directory. Either local path or a remote git repo
      --sdk string               Install the given Dagger SDK. Can be builtin (go, python, typescript) or a module address
      --source string            Source directory used by the installed SDK. Defaults to module root
```

### Options inherited from parent commands

```
  -d, --debug                        Show debug logs and full verbosity
  -i, --interactive                  Spawn a terminal on container exec failure
      --interactive-command string   Change the default command for interactive mode (default "/bin/sh")
  -E, --no-exit                      Leave the TUI running after completion
      --progress string              Progress output format (auto, plain, tty) (default "auto")
  -q, --quiet count                  Reduce verbosity (show progress, but clean up at the end)
  -s, --silent                       Do not show progress at all
  -v, --verbose count                Increase verbosity (use -vv or -vvv for more)
  -w, --web                          Open trace URL in a web browser
```

### SEE ALSO

* [dagger](#dagger)	 - A tool to run composable workflows in containers

## dagger functions

List available functions

### Synopsis

List available functions in a module.

This is similar to `dagger call --help`, but only focused on showing the
available functions.


```
dagger functions [options] [function]...
```

### Options

```
      --allow-llm strings   List of URLs of remote modules allowed to access LLM APIs, or 'all' to bypass restrictions for the entire session
  -m, --mod string          Path to the module directory. Either local path or a remote git repo
```

### Options inherited from parent commands

```
  -d, --debug                        Show debug logs and full verbosity
  -i, --interactive                  Spawn a terminal on container exec failure
      --interactive-command string   Change the default command for interactive mode (default "/bin/sh")
  -E, --no-exit                      Leave the TUI running after completion
      --progress string              Progress output format (auto, plain, tty) (default "auto")
  -q, --quiet count                  Reduce verbosity (show progress, but clean up at the end)
  -s, --silent                       Do not show progress at all
  -v, --verbose count                Increase verbosity (use -vv or -vvv for more)
  -w, --web                          Open trace URL in a web browser
```

### SEE ALSO

* [dagger](#dagger)	 - A tool to run composable workflows in containers

## dagger init

Initialize a new module

### Synopsis

Initialize a new module at the given path.

This creates a dagger.json file at the specified directory, making it the root of the new module.

If --sdk is specified, the given SDK is installed in the module. You can do this later with "dagger develop".


```
dagger init [options] [path]
```

### Examples

```
dagger init --sdk=python
```

### Options

```
      --include strings   Paths to include when loading the module. Only needed when extra paths are required to build the module. They are expected to be relative to the directory containing the module's dagger.json file (the module source root).
      --license string    License identifier to generate. See https://spdx.org/licenses/ (default "Apache-2.0")
      --name string       Name of the new module (defaults to parent directory name)
      --sdk string        Optionally install a Dagger SDK
      --source string     Source directory used by the installed SDK. Defaults to module root
```

### Options inherited from parent commands

```
  -d, --debug                        Show debug logs and full verbosity
  -i, --interactive                  Spawn a terminal on container exec failure
      --interactive-command string   Change the default command for interactive mode (default "/bin/sh")
  -E, --no-exit                      Leave the TUI running after completion
      --progress string              Progress output format (auto, plain, tty) (default "auto")
  -q, --quiet count                  Reduce verbosity (show progress, but clean up at the end)
  -s, --silent                       Do not show progress at all
  -v, --verbose count                Increase verbosity (use -vv or -vvv for more)
  -w, --web                          Open trace URL in a web browser
```

### SEE ALSO

* [dagger](#dagger)	 - A tool to run composable workflows in containers

## dagger install

Install a dependency

### Synopsis

Install another module as a dependency to the current module. The target module must be local.

```
dagger install [options] <module>
```

### Examples

```
dagger install github.com/shykes/daggerverse/hello@v0.3.0
```

### Options

```
      --allow-llm strings   List of URLs of remote modules allowed to access LLM APIs, or 'all' to bypass restrictions for the entire session
      --compat string       Engine API version to target (default "latest")
  -m, --mod string          Path to the module directory. Either local path or a remote git repo
  -n, --name string         Name to use for the dependency in the module. Defaults to the name of the module being installed.
```

### Options inherited from parent commands

```
  -d, --debug                        Show debug logs and full verbosity
  -i, --interactive                  Spawn a terminal on container exec failure
      --interactive-command string   Change the default command for interactive mode (default "/bin/sh")
  -E, --no-exit                      Leave the TUI running after completion
      --progress string              Progress output format (auto, plain, tty) (default "auto")
  -q, --quiet count                  Reduce verbosity (show progress, but clean up at the end)
  -s, --silent                       Do not show progress at all
  -v, --verbose count                Increase verbosity (use -vv or -vvv for more)
  -w, --web                          Open trace URL in a web browser
```

### SEE ALSO

* [dagger](#dagger)	 - A tool to run composable workflows in containers

## dagger login

Log in to Dagger Cloud

```
dagger login [options] [org]
```

### Options inherited from parent commands

```
  -d, --debug                        Show debug logs and full verbosity
  -i, --interactive                  Spawn a terminal on container exec failure
      --interactive-command string   Change the default command for interactive mode (default "/bin/sh")
  -E, --no-exit                      Leave the TUI running after completion
      --progress string              Progress output format (auto, plain, tty) (default "auto")
  -q, --quiet count                  Reduce verbosity (show progress, but clean up at the end)
  -s, --silent                       Do not show progress at all
  -v, --verbose count                Increase verbosity (use -vv or -vvv for more)
  -w, --web                          Open trace URL in a web browser
```

### SEE ALSO

* [dagger](#dagger)	 - A tool to run composable workflows in containers

## dagger logout

Log out from Dagger Cloud

```
dagger logout
```

### Options inherited from parent commands

```
  -d, --debug                        Show debug logs and full verbosity
  -i, --interactive                  Spawn a terminal on container exec failure
      --interactive-command string   Change the default command for interactive mode (default "/bin/sh")
  -E, --no-exit                      Leave the TUI running after completion
      --progress string              Progress output format (auto, plain, tty) (default "auto")
  -q, --quiet count                  Reduce verbosity (show progress, but clean up at the end)
  -s, --silent                       Do not show progress at all
  -v, --verbose count                Increase verbosity (use -vv or -vvv for more)
  -w, --web                          Open trace URL in a web browser
```

### SEE ALSO

* [dagger](#dagger)	 - A tool to run composable workflows in containers

## dagger query

Send API queries to a dagger engine

### Synopsis

Send API queries to a dagger engine.

When no document file is provided, reads query from standard input.

Can optionally provide the GraphQL operation name if there are multiple
queries in the document.


```
dagger query [options] [operation]
```

### Examples

```
dagger query <<EOF
{
  container {
    from(address:"hello-world") {
      withExec(args:["/hello"]) {
        stdout
      }
    }
  }
}
EOF

```

### Options

```
      --allow-llm strings   List of URLs of remote modules allowed to access LLM APIs, or 'all' to bypass restrictions for the entire session
      --doc string          Read query from file (defaults to reading from stdin)
  -m, --mod string          Path to the module directory. Either local path or a remote git repo
      --var strings         List of query variables, in key=value format
      --var-json string     Query variables in JSON format (overrides --var)
```

### Options inherited from parent commands

```
  -d, --debug                        Show debug logs and full verbosity
  -i, --interactive                  Spawn a terminal on container exec failure
      --interactive-command string   Change the default command for interactive mode (default "/bin/sh")
  -E, --no-exit                      Leave the TUI running after completion
      --progress string              Progress output format (auto, plain, tty) (default "auto")
  -q, --quiet count                  Reduce verbosity (show progress, but clean up at the end)
  -s, --silent                       Do not show progress at all
  -v, --verbose count                Increase verbosity (use -vv or -vvv for more)
  -w, --web                          Open trace URL in a web browser
```

### SEE ALSO

* [dagger](#dagger)	 - A tool to run composable workflows in containers

## dagger run

Run a command in a Dagger session

### Synopsis

Executes the specified command in a Dagger Session and displays
live progress in a TUI.

`DAGGER_SESSION_PORT` and `DAGGER_SESSION_TOKEN` will be conveniently
injected automatically.

For example:
```shell
jq -n '{query:"{container{id}}"}' | \
  dagger run sh -c 'curl -s \
    -u $DAGGER_SESSION_TOKEN: \
    -H "content-type:application/json" \
    -d @- \
    http://127.0.0.1:$DAGGER_SESSION_PORT/query'
```

```
dagger run [options] <command>...
```

### Examples

```
dagger run go run main.go
dagger run node index.mjs
dagger run python main.py
```

### Options

```
      --cleanup-timeout duration   max duration to wait between SIGTERM and SIGKILL on interrupt (default 10s)
      --focus                      Only show output for focused commands.
```

### Options inherited from parent commands

```
  -d, --debug                        Show debug logs and full verbosity
  -i, --interactive                  Spawn a terminal on container exec failure
      --interactive-command string   Change the default command for interactive mode (default "/bin/sh")
  -E, --no-exit                      Leave the TUI running after completion
      --progress string              Progress output format (auto, plain, tty) (default "auto")
  -q, --quiet count                  Reduce verbosity (show progress, but clean up at the end)
  -s, --silent                       Do not show progress at all
  -v, --verbose count                Increase verbosity (use -vv or -vvv for more)
  -w, --web                          Open trace URL in a web browser
```

### SEE ALSO

* [dagger](#dagger)	 - A tool to run composable workflows in containers

## dagger uninstall

Uninstall a dependency

### Synopsis

Uninstall module as a dependency from the current module. The target module must be local.

```
dagger uninstall [options] <module>
```

### Examples

```
dagger uninstall hello
```

### Options

```
      --compat string   Engine API version to target (default "latest")
```

### Options inherited from parent commands

```
  -d, --debug                        Show debug logs and full verbosity
  -i, --interactive                  Spawn a terminal on container exec failure
      --interactive-command string   Change the default command for interactive mode (default "/bin/sh")
  -E, --no-exit                      Leave the TUI running after completion
      --progress string              Progress output format (auto, plain, tty) (default "auto")
  -q, --quiet count                  Reduce verbosity (show progress, but clean up at the end)
  -s, --silent                       Do not show progress at all
  -v, --verbose count                Increase verbosity (use -vv or -vvv for more)
  -w, --web                          Open trace URL in a web browser
```

### SEE ALSO

* [dagger](#dagger)	 - A tool to run composable workflows in containers

## dagger update

Update a dependency

### Synopsis

Update a dependency to the latest version (or the version specified). The target module must be local.

```
dagger update [options] <module>
```

### Examples

```
"dagger update github.com/shykes/daggerverse/hello@v0.3.0" or "dagger update hello"
```

### Options

```
      --compat string   Engine API version to target (default "latest")
```

### Options inherited from parent commands

```
  -d, --debug                        Show debug logs and full verbosity
  -i, --interactive                  Spawn a terminal on container exec failure
      --interactive-command string   Change the default command for interactive mode (default "/bin/sh")
  -E, --no-exit                      Leave the TUI running after completion
      --progress string              Progress output format (auto, plain, tty) (default "auto")
  -q, --quiet count                  Reduce verbosity (show progress, but clean up at the end)
  -s, --silent                       Do not show progress at all
  -v, --verbose count                Increase verbosity (use -vv or -vvv for more)
  -w, --web                          Open trace URL in a web browser
```

### SEE ALSO

* [dagger](#dagger)	 - A tool to run composable workflows in containers

## dagger version

Print dagger version

```
dagger version
```

### Options

```
      --check   Check for updates
```

### Options inherited from parent commands

```
  -d, --debug                        Show debug logs and full verbosity
  -i, --interactive                  Spawn a terminal on container exec failure
      --interactive-command string   Change the default command for interactive mode (default "/bin/sh")
  -E, --no-exit                      Leave the TUI running after completion
      --progress string              Progress output format (auto, plain, tty) (default "auto")
  -q, --quiet count                  Reduce verbosity (show progress, but clean up at the end)
  -s, --silent                       Do not show progress at all
  -v, --verbose count                Increase verbosity (use -vv or -vvv for more)
  -w, --web                          Open trace URL in a web browser
```

### SEE ALSO

* [dagger](#dagger)	 - A tool to run composable workflows in containers
<|MERGE_RESOLUTION|>--- conflicted
+++ resolved
@@ -16,12 +16,8 @@
 ### Options
 
 ```
-<<<<<<< HEAD
       --allow-llm strings            List of URLs of remote modules allowed to access LLM APIs, or 'all' to bypass restrictions for the entire session
-  -c, --code string                  Command to be executed
-=======
   -c, --command string               Execute a dagger shell command
->>>>>>> cc73e2c3
   -d, --debug                        Show debug logs and full verbosity
   -i, --interactive                  Spawn a terminal on container exec failure
       --interactive-command string   Change the default command for interactive mode (default "/bin/sh")
