package dagql_test

import (
	"bytes"
	"context"
	"encoding/json"
	"fmt"
	"io"
	"os"
	"strconv"
	"strings"
	"testing"
	"time"

	"github.com/99designs/gqlgen/client"
	"github.com/moby/buildkit/identity"
	"github.com/opencontainers/go-digest"
	"github.com/stretchr/testify/require"
	"github.com/vektah/gqlparser/v2/ast"
	"gotest.tools/v3/assert"
	"gotest.tools/v3/assert/cmp"
	"gotest.tools/v3/golden"

	"github.com/dagger/dagger/dagql"
	"github.com/dagger/dagger/dagql/call"
	"github.com/dagger/dagger/dagql/internal/pipes"
	"github.com/dagger/dagger/dagql/internal/points"
	"github.com/dagger/dagger/dagql/introspection"
	"github.com/dagger/dagger/engine/slog"
)

var logs = new(bytes.Buffer)

func init() {
	var logsW io.Writer = logs
	if os.Getenv("DEBUG") != "" {
		logsW = io.MultiWriter(logsW, os.Stderr)
	}
	// keep test output clean
	slog.SetDefault(slog.New(slog.NewTextHandler(logsW, nil)))
}

type Query struct {
}

func (Query) Type() *ast.Type {
	return &ast.Type{
		NamedType: "Query",
		NonNull:   true,
	}
}

func req(t *testing.T, gql *client.Client, query string, res any) {
	t.Helper()
	err := gql.Post(query, res)
	assert.NilError(t, err)
}

func reqFail(t *testing.T, gql *client.Client, query string, substring string) {
	t.Helper()
	err := gql.Post(query, &struct{}{})
	assert.ErrorContains(t, err, substring)
}

func TestBasic(t *testing.T) {
	srv := dagql.NewServer(Query{})

	points.Install[Query](srv)

	gql := client.New(dagql.NewDefaultHandler(srv))

	var res struct {
		Point struct {
			X         int
			Y         int
			ShiftLeft struct {
				ID        string
				Ecks      int
				Why       int
				Neighbors []struct {
					ID string
					X  int
					Y  int
				}
			}
		}
	}
	req(t, gql, `query {
		point(x: 6, y: 7) {
			x
			y
			shiftLeft {
				id
				ecks: x
				why: y
				neighbors {
					id
					x
					y
				}
			}
		}
	}`, &res)

	pointT := (&points.Point{}).Type()
	expectedID := call.New().
		Append(pointT, "point", "", nil, 0, "",
			call.NewArgument(
				"x",
				call.NewLiteralInt(6),
				false,
			),
			call.NewArgument(
				"y",
				call.NewLiteralInt(7),
				false,
			),
		).
		Append(pointT, "shiftLeft", "", nil, 0, "")
	expectedEnc, err := dagql.NewID[*points.Point](expectedID).Encode()
	assert.NilError(t, err)
	assert.Equal(t, 6, res.Point.X)
	assert.Equal(t, 7, res.Point.Y)
	assert.Equal(t, 5, res.Point.ShiftLeft.Ecks)
	assert.Equal(t, 7, res.Point.ShiftLeft.Why)

	assert.Equal(t, expectedEnc, res.Point.ShiftLeft.ID)

	assert.Assert(t, cmp.Len(res.Point.ShiftLeft.Neighbors, 4))
	assert.Equal(t, 4, res.Point.ShiftLeft.Neighbors[0].X)
	assert.Equal(t, 7, res.Point.ShiftLeft.Neighbors[0].Y)
	assert.Equal(t, 6, res.Point.ShiftLeft.Neighbors[1].X)
	assert.Equal(t, 7, res.Point.ShiftLeft.Neighbors[1].Y)
	assert.Equal(t, 5, res.Point.ShiftLeft.Neighbors[2].X)
	assert.Equal(t, 6, res.Point.ShiftLeft.Neighbors[2].Y)
	assert.Equal(t, 5, res.Point.ShiftLeft.Neighbors[3].X)
	assert.Equal(t, 8, res.Point.ShiftLeft.Neighbors[3].Y)
}

func TestSelectID(t *testing.T) {
	ctx := context.Background()
	srv := dagql.NewServer(Query{})
	points.Install[Query](srv)

	id, err := srv.SelectID(ctx, srv.Root(),
		dagql.Selector{
			Field: "point",
			Args: []dagql.NamedInput{
				{
					Name:  "x",
					Value: dagql.NewInt(6),
				},
				{
					Name:  "y",
					Value: dagql.NewInt(7),
				},
			},
		},
		dagql.Selector{
			Field: "shiftLeft",
		},
	)
	require.NoError(t, err)

	loaded, err := srv.Load(ctx, id)
	require.NoError(t, err)
	point := loaded.(dagql.Instance[*points.Point])
	assert.Equal(t, point.Self.X, 5)
	assert.Equal(t, point.Self.Y, 7)
}

func TestSelectArray(t *testing.T) {
	ctx := context.Background()
	srv := dagql.NewServer(Query{})
	points.Install[Query](srv)

	pointSel := dagql.Selector{
		Field: "point",
		Args: []dagql.NamedInput{
			{
				Name:  "x",
				Value: dagql.NewInt(6),
			},
			{
				Name:  "y",
				Value: dagql.NewInt(7),
			},
		},
	}

	t.Run("select all", func(t *testing.T) {
		var points dagql.Array[dagql.Instance[*points.Point]]
		assert.NilError(t, srv.Select(ctx, srv.Root(), &points,
			pointSel,
			dagql.Selector{
				Field: "neighbors",
			},
		))
		assert.Equal(t, points[0].Self.X, 5)
		assert.Equal(t, points[0].Self.Y, 7)
	})

	t.Run("select all children", func(t *testing.T) {
		var points dagql.Array[dagql.Instance[*points.Point]]
		assert.ErrorContains(t, srv.Select(ctx, srv.Root(), &points,
			pointSel,
			dagql.Selector{
				Field: "neighbors",
			},
			dagql.Selector{
				Field: "x",
			},
		), "cannot sub-select enum")
	})

	t.Run("select nth", func(t *testing.T) {
		var point dagql.Instance[*points.Point]
		assert.NilError(t, srv.Select(ctx, srv.Root(), &point,
			pointSel,
			dagql.Selector{
				Field: "neighbors",
				Nth:   1,
			},
		))
		assert.Equal(t, point.Self.X, 5)
		assert.Equal(t, point.Self.Y, 7)
	})
}

func TestNullableResults(t *testing.T) {
	srv := dagql.NewServer(Query{})

	points.Install[Query](srv)

	dagql.Fields[Query]{
		dagql.Func("nullableInt", func(ctx context.Context, self Query, args struct {
			Value dagql.Optional[dagql.Int]
		}) (dagql.Optional[dagql.Int], error) {
			return args.Value, nil
		}),
		dagql.Func("nullablePoint", func(ctx context.Context, self Query, args struct {
			Point dagql.Optional[dagql.ID[*points.Point]]
		}) (dagql.Nullable[*points.Point], error) {
			return dagql.MapOpt(args.Point, func(id dagql.ID[*points.Point]) (*points.Point, error) {
				point, err := id.Load(ctx, srv)
				return point.Self, err
			})
		}),
		dagql.Func("nullableScalarArray", func(ctx context.Context, self Query, args struct {
			Array dagql.Optional[dagql.ArrayInput[dagql.Int]]
		}) (dagql.Nullable[dagql.Array[dagql.Int]], error) {
			return dagql.MapOpt(args.Array, func(id dagql.ArrayInput[dagql.Int]) (dagql.Array[dagql.Int], error) {
				return id.ToArray(), nil
			})
		}),
		dagql.Func("nullableArrayOfPoints", func(ctx context.Context, self Query, args struct {
			Array dagql.Optional[dagql.ArrayInput[dagql.ID[*points.Point]]]
		}) (dagql.Nullable[dagql.Array[*points.Point]], error) {
			return dagql.MapOpt(args.Array, func(id dagql.ArrayInput[dagql.ID[*points.Point]]) (dagql.Array[*points.Point], error) {
				return dagql.MapArrayInput(id, func(id dagql.ID[*points.Point]) (*points.Point, error) {
					point, err := id.Load(ctx, srv)
					return point.Self, err
				})
			})
		}),
		dagql.Func("arrayOfNullableInts", func(ctx context.Context, self Query, args struct {
			Array dagql.ArrayInput[dagql.Optional[dagql.Int]]
		}) (dagql.Array[dagql.Optional[dagql.Int]], error) {
			return args.Array.ToArray(), nil
		}),
		dagql.Func("arrayOfNullablePoints", func(ctx context.Context, self Query, args struct {
			Array dagql.ArrayInput[dagql.Optional[dagql.ID[*points.Point]]]
		}) (dagql.Array[dagql.Nullable[*points.Point]], error) {
			return dagql.MapArrayInput(args.Array, func(id dagql.Optional[dagql.ID[*points.Point]]) (dagql.Nullable[*points.Point], error) {
				return dagql.MapOpt(id, func(id dagql.ID[*points.Point]) (*points.Point, error) {
					point, err := id.Load(ctx, srv)
					return point.Self, err
				})
			})
		}),
	}.Install(srv)

	gql := client.New(dagql.NewDefaultHandler(srv))

	t.Run("nullable scalars", func(t *testing.T) {
		var res struct {
			Present     *int
			NotPresent  *int
			NullPresent *int
		}
		req(t, gql, `query {
			present: nullableInt(value: 42)
			notPresent: nullableInt
			nullPresent: nullableInt(value: null)
		}`, &res)
		assert.Assert(t, res.Present != nil)
		assert.Equal(t, 42, *res.Present)
		assert.Assert(t, res.NotPresent == nil)
		assert.Assert(t, res.NullPresent == nil)
	})

	t.Run("nullable objects", func(t *testing.T) {
		var getPoint struct {
			Point struct {
				ID string
			}
		}
		req(t, gql, `query {
			point(x: 6, y: 7) {
				id
			}
		}`, &getPoint)
		var res struct {
			Present    *points.Point
			NotPresent *points.Point
		}
		req(t, gql, `query {
			present: nullablePoint(point: "`+getPoint.Point.ID+`") {
				x
				y
			}
			notPresent: nullablePoint {
				x
				y
			}
		}`, &res)
		assert.Assert(t, res.Present != nil)
		assert.Equal(t, points.Point{X: 6, Y: 7}, *res.Present)
		assert.Assert(t, res.NotPresent == nil)
	})

	t.Run("nullable arrays of scalars", func(t *testing.T) {
		var res struct {
			Present     []int
			NotPresent  []int
			NullPresent []int
		}
		req(t, gql, `query {
			present: nullableScalarArray(array: [6, 7])
			notPresent: nullableScalarArray
			nullPresent: nullableScalarArray(array: null)
		}`, &res)
		assert.Assert(t, res.Present != nil)
		assert.DeepEqual(t, []int{6, 7}, res.Present)
		assert.Assert(t, res.NotPresent == nil)
		assert.Assert(t, res.NullPresent == nil)
	})

	t.Run("non-null arrays with nullable scalars", func(t *testing.T) {
		var res struct {
			ArrayOfNullableInts []*int
		}
		req(t, gql, `query {
			arrayOfNullableInts(array: [6, null, 7])
		}`, &res)
		assert.DeepEqual(t, []*int{ptr(6), nil, ptr(7)}, res.ArrayOfNullableInts)
	})

	t.Run("nullable arrays with nullable elements", func(t *testing.T) {
		var getPoints struct {
			Point struct {
				Neighbors []struct {
					ID string
				}
			}
		}
		req(t, gql, `query {
			point(x: 6, y: 7) {
				neighbors {
					id
				}
			}
		}`, &getPoints)
		ids := []*string{}
		for _, neighbor := range getPoints.Point.Neighbors {
			id := neighbor.ID
			ids = append(ids, &id)
			ids = append(ids, nil)
		}
		payload, err := json.Marshal(ids)
		assert.NilError(t, err)
		var res struct {
			ArrayOfNullablePoints []*struct {
				ID string
				X  int
				Y  int
			}
		}
		req(t, gql, `query {
			arrayOfNullablePoints(array: `+string(payload)+`) {
				id
				x
				y
			}
		}`, &res)
		assert.Assert(t, cmp.Len(res.ArrayOfNullablePoints, 8))
		for i, point := range res.ArrayOfNullablePoints {
			switch i {
			case 1, 3, 5, 7:
				assert.Assert(t, point == nil)
			case 0:
				assert.Equal(t, point.X, 5)
				assert.Equal(t, point.Y, 7)
			case 2:
				assert.Equal(t, point.X, 7)
				assert.Equal(t, point.Y, 7)
			case 4:
				assert.Equal(t, point.X, 6)
				assert.Equal(t, point.Y, 6)
			case 6:
				assert.Equal(t, point.X, 6)
				assert.Equal(t, point.Y, 8)
			}
		}

		t.Run("from ID", func(t *testing.T) {
			for i, point := range res.ArrayOfNullablePoints {
				if i%2 != 0 {
					assert.Assert(t, point == nil)
					continue
				}
				var res struct {
					Loaded points.Point
				}
				req(t, gql, `query {
					loaded: loadPointFromID(id: "`+point.ID+`") {
						x
						y
					}
				}`, &res)
				assert.Equal(t, point.X, res.Loaded.X)
				assert.Equal(t, point.Y, res.Loaded.Y)
			}
		})
	})
}

func TestListResults(t *testing.T) {
	srv := dagql.NewServer(Query{})
	points.Install[Query](srv)

	dagql.Fields[Query]{
		dagql.Func("listOfInts", func(ctx context.Context, self Query, args struct {
		}) ([]int, error) {
			return []int{1, 2, 3}, nil
		}),
		dagql.Func("emptyListOfInts", func(ctx context.Context, self Query, args struct {
		}) ([]int, error) {
			return []int{}, nil
		}),
		dagql.Func("emptyNilListOfInts", func(ctx context.Context, self Query, args struct {
		}) ([]int, error) {
			return nil, nil
		}),
		dagql.Func("nullableListOfInts", func(ctx context.Context, self Query, args struct {
		}) (dagql.Nullable[dagql.Array[dagql.Int]], error) {
			return dagql.Null[dagql.Array[dagql.Int]](), nil
		}),
		dagql.Func("listOfObjects", func(ctx context.Context, self Query, args struct {
		}) ([]*points.Point, error) {
			return []*points.Point{
				{X: 1, Y: 2},
				{X: 3, Y: 4},
			}, nil
		}),
		dagql.Func("emptyListOfObjects", func(ctx context.Context, self Query, args struct {
		}) ([]*points.Point, error) {
			return []*points.Point{}, nil
		}),
		dagql.Func("emptyNilListOfObjects", func(ctx context.Context, self Query, args struct {
		}) ([]*points.Point, error) {
			return nil, nil
		}),
		dagql.Func("nullableListOfObjects", func(ctx context.Context, self Query, args struct {
		}) (dagql.Nullable[dagql.Array[*points.Point]], error) {
			return dagql.Null[dagql.Array[*points.Point]](), nil
		}),
	}.Install(srv)

	var res struct {
		ListOfInts            []int
		EmptyListOfInts       []int
		EmptyNilListOfInts    []int
		NullableListOfInts    []int
		ListOfObjects         []points.Point
		EmptyListOfObjects    []points.Point
		EmptyNilListOfObjects []points.Point
		NullableListOfObjects []points.Point
	}

	gql := client.New(dagql.NewDefaultHandler(srv))
	req(t, gql, `query {
		listOfInts
		emptyListOfInts
		emptyNilListOfInts
		nullableListOfInts
		listOfObjects {
			x
			y
		}
		emptyListOfObjects {
			x
			y
		}
		emptyNilListOfObjects {
			x
			y
		}
		nullableListOfObjects {
			x
			y
		}
	}`, &res)
	assert.DeepEqual(t, []int{1, 2, 3}, res.ListOfInts)
	assert.DeepEqual(t, []int{}, res.EmptyListOfInts)
	assert.DeepEqual(t, []int{}, res.EmptyNilListOfInts)
	assert.Check(t, res.NullableListOfInts == nil)
	assert.DeepEqual(t, []points.Point{{X: 1, Y: 2}, {X: 3, Y: 4}}, res.ListOfObjects)
	assert.DeepEqual(t, []points.Point{}, res.EmptyListOfObjects)
	assert.DeepEqual(t, []points.Point{}, res.EmptyNilListOfObjects)
	assert.Check(t, res.NullableListOfObjects == nil)
}

func ptr[T any](v T) *T {
	return &v
}

func TestLoadingFromID(t *testing.T) {
	srv := dagql.NewServer(Query{})

	points.Install[Query](srv)

	gql := client.New(dagql.NewDefaultHandler(srv))

	var res struct {
		Point struct {
			X         int
			Y         int
			ShiftLeft struct {
				ID        string
				Ecks      int
				Why       int
				Neighbors []struct {
					ID        string
					X         int
					Y         int
					Neighbors []struct {
						ID string
						X  int
						Y  int
					}
				}
			}
		}
	}
	req(t, gql, `query {
		point(x: 6, y: 7) {
			x
			y
			shiftLeft {
				id
				ecks: x
				why: y
				neighbors {
					id
					x
					y
					neighbors {
						id
						x
						y
					}
				}
			}
		}
	}`, &res)

	for i, neighbor := range res.Point.ShiftLeft.Neighbors {
		var res struct {
			LoadPointFromID struct {
				ID string
				X  int
				Y  int
			}
		}
		req(t, gql, `query {
			loadPointFromID(id: "`+neighbor.ID+`") {
				id
				x
				y
			}
		}`, &res)

		assert.Equal(t, neighbor.ID, res.LoadPointFromID.ID)
		assert.Equal(t, neighbor.X, res.LoadPointFromID.X)
		assert.Equal(t, neighbor.Y, res.LoadPointFromID.Y)
		switch i {
		case 0:
			assert.Equal(t, res.LoadPointFromID.X, 4)
			assert.Equal(t, res.LoadPointFromID.Y, 7)
		case 1:
			assert.Equal(t, res.LoadPointFromID.X, 6)
			assert.Equal(t, res.LoadPointFromID.Y, 7)
		case 2:
			assert.Equal(t, res.LoadPointFromID.X, 5)
			assert.Equal(t, res.LoadPointFromID.Y, 6)
		case 3:
			assert.Equal(t, res.LoadPointFromID.X, 5)
			assert.Equal(t, res.LoadPointFromID.Y, 8)
		}

		for _, neighbor := range neighbor.Neighbors {
			var res struct {
				LoadPointFromID struct {
					ID string
					X  int
					Y  int
				}
			}
			req(t, gql, `query {
				loadPointFromID(id: "`+neighbor.ID+`") {
					id
					x
					y
				}
			}`, &res)

			assert.Equal(t, neighbor.ID, res.LoadPointFromID.ID)
			assert.Equal(t, neighbor.X, res.LoadPointFromID.X)
			assert.Equal(t, neighbor.Y, res.LoadPointFromID.Y)
		}
	}
}

func TestIDsReflectQuery(t *testing.T) {
	srv := dagql.NewServer(Query{})
	points.Install[Query](srv)

	gql := client.New(dagql.NewDefaultHandler(srv))

	var res struct {
		Point struct {
			ShiftLeft struct {
				ID        string
				Neighbors []struct {
					ID string
				}
			}
		}
	}
	req(t, gql, `query {
		point(x: 6, y: 7) {
			shiftLeft {
				id
				neighbors {
					id
				}
			}
		}
	}`, &res)

	pointT := (&points.Point{}).Type()
	expectedID := call.New().
		Append(pointT, "point", "", nil, 0, "",
			call.NewArgument(
				"x",
				call.NewLiteralInt(6),
				false,
			),
			call.NewArgument(
				"y",
				call.NewLiteralInt(7),
				false,
			),
		).
		Append(pointT, "shiftLeft", "", nil, 0, "")
	expectedEnc, err := dagql.NewID[*points.Point](expectedID).Encode()
	assert.NilError(t, err)
	eqIDs(t, res.Point.ShiftLeft.ID, expectedEnc)

	assert.Assert(t, cmp.Len(res.Point.ShiftLeft.Neighbors, 4))
	for i, neighbor := range res.Point.ShiftLeft.Neighbors {
		var res struct {
			LoadPointFromID struct {
				ID string
				X  int
				Y  int
			}
		}
		req(t, gql, `query {
			loadPointFromID(id: "`+neighbor.ID+`") {
				id
				x
				y
			}
		}`, &res)

		eqIDs(t, res.LoadPointFromID.ID, neighbor.ID)

		switch i {
		case 0:
			assert.Equal(t, res.LoadPointFromID.X, 4)
			assert.Equal(t, res.LoadPointFromID.Y, 7)
		case 1:
			assert.Equal(t, res.LoadPointFromID.X, 6)
			assert.Equal(t, res.LoadPointFromID.Y, 7)
		case 2:
			assert.Equal(t, res.LoadPointFromID.X, 5)
			assert.Equal(t, res.LoadPointFromID.Y, 6)
		case 3:
			assert.Equal(t, res.LoadPointFromID.X, 5)
			assert.Equal(t, res.LoadPointFromID.Y, 8)
		}
	}
}

func TestIDsDoNotContainSensitiveValues(t *testing.T) {
	srv := dagql.NewServer(Query{})
	points.Install[Query](srv)

	gql := client.New(dagql.NewDefaultHandler(srv))

	dagql.Fields[*points.Point]{
		dagql.Func("loginTag", func(ctx context.Context, self *points.Point, _ struct {
			Password string `sensitive:"true"`
		}) (*points.Point, error) {
			return self, nil
		}),
		dagql.Func("loginTagFalse", func(ctx context.Context, self *points.Point, _ struct {
			Password string `sensitive:"false"`
		}) (*points.Point, error) {
			return self, nil
		}),
		dagql.Func("loginChain", func(ctx context.Context, self *points.Point, _ struct {
			Password string
		}) (*points.Point, error) {
			return self, nil
		}).ArgSensitive("password"),
	}.Install(srv)

	var res struct {
		Point struct {
			LoginTag, LoginTagFalse, LoginChain struct {
				ID string
			}
		}
	}
	req(t, gql, `query {
		point(x: 6, y: 7) {
			loginTag(password: "hunter2") {
				id
			}
			loginTagFalse(password: "hunter2") {
				id
			}
			loginChain(password: "hunter2") {
				id
			}
		}
	}`, &res)

	pointT := (&points.Point{}).Type()
	expectedID := call.New().
		Append(pointT, "point", "", nil, 0, "",
			call.NewArgument(
				"x",
				call.NewLiteralInt(6),
				false,
			),
			call.NewArgument(
				"y",
				call.NewLiteralInt(7),
				false,
			),
		).
		Append(pointT, "loginTag", "", nil, 0, "")

	expectedEnc, err := dagql.NewID[*points.Point](expectedID).Encode()
	assert.NilError(t, err)
	eqIDs(t, res.Point.LoginTag.ID, expectedEnc)

	expectedID = call.New().
		Append(pointT, "point", "", nil, 0, "",
			call.NewArgument(
				"x",
				call.NewLiteralInt(6),
				false,
			),
			call.NewArgument(
				"y",
				call.NewLiteralInt(7),
				false,
			),
		).
		Append(pointT, "loginChain", "", nil, 0, "")

	expectedEnc, err = dagql.NewID[*points.Point](expectedID).Encode()
	assert.NilError(t, err)
	eqIDs(t, res.Point.LoginChain.ID, expectedEnc)

	expectedID = call.New().
		Append(pointT, "point", "", nil, 0, "",
			call.NewArgument(
				"x",
				call.NewLiteralInt(6),
				false,
			),
			call.NewArgument(
				"y",
				call.NewLiteralInt(7),
				false,
			),
		).
		Append(pointT, "loginTagFalse", "", nil, 0, "",
			call.NewArgument(
				"password",
				call.NewLiteralString("hunter2"),
				false,
			),
		)
	expectedEnc, err = dagql.NewID[*points.Point](expectedID).Encode()
	assert.NilError(t, err)
	eqIDs(t, res.Point.LoginTagFalse.ID, expectedEnc)
}

func TestEmptyID(t *testing.T) {
	srv := dagql.NewServer(Query{})
	points.Install[Query](srv)

	gql := client.New(dagql.NewDefaultHandler(srv))

	var res struct {
		LoadPointFromID struct {
			X int
			Y int
		}
	}
	err := gql.Post(`query {
		loadPointFromID(id: "") {
			id
			x
			y
		}
	}`, &res)
	assert.ErrorContains(t, err, "cannot decode empty string as ID")
}

func TestPureIDsDoNotReEvaluate(t *testing.T) {
	srv := dagql.NewServer(Query{})
	points.Install[Query](srv)

	gql := client.New(dagql.NewDefaultHandler(srv))

	called := 0
	dagql.Fields[*points.Point]{
		dagql.Func("snitch", func(ctx context.Context, self *points.Point, _ struct{}) (*points.Point, error) {
			called++
			return self, nil
		}),
	}.Install(srv)

	var res struct {
		Point struct {
			Snitch struct {
				ID string
			}
		}
	}
	req(t, gql, `query {
		point(x: 6, y: 7) {
			snitch {
				id
			}
		}
	}`, &res)

	assert.Equal(t, called, 1)

	var loaded struct {
		LoadPointFromID struct {
			ID string
			X  int
			Y  int
		}
	}
	req(t, gql, `query {
		loadPointFromID(id: "`+res.Point.Snitch.ID+`") {
			id
			x
			y
		}
	}`, &loaded)

	assert.Equal(t, loaded.LoadPointFromID.ID, res.Point.Snitch.ID)
	assert.Equal(t, loaded.LoadPointFromID.X, 6)
	assert.Equal(t, loaded.LoadPointFromID.Y, 7)

	assert.Equal(t, called, 1)
}

func TestImpureIDsReEvaluate(t *testing.T) {
	srv := dagql.NewServer(Query{})
	points.Install[Query](srv)

	gql := client.New(dagql.NewDefaultHandler(srv))

	called := 0
	dagql.Fields[*points.Point]{
		dagql.Func("snitch", func(ctx context.Context, self *points.Point, _ struct{}) (*points.Point, error) {
			called++
			return self, nil
		}).DoNotCache("Increments internal state on each call."),
	}.Install(srv)

	var res struct {
		Point struct {
			Snitch struct {
				ID string
			}
		}
	}
	req(t, gql, `query {
		point(x: 6, y: 7) {
			snitch {
				id
			}
		}
	}`, &res)

	assert.Equal(t, called, 1)

	var loaded struct {
		LoadPointFromID struct {
			ID string
			X  int
			Y  int
		}
	}
	req(t, gql, `query {
		loadPointFromID(id: "`+res.Point.Snitch.ID+`") {
			id
			x
			y
		}
	}`, &loaded)
	assert.Equal(t, loaded.LoadPointFromID.ID, res.Point.Snitch.ID)
	assert.Equal(t, loaded.LoadPointFromID.X, 6)
	assert.Equal(t, loaded.LoadPointFromID.Y, 7)

	assert.Equal(t, called, 2)
}

func TestPassingObjectsAround(t *testing.T) {
	srv := dagql.NewServer(Query{})
	points.Install[Query](srv)

	gql := client.New(dagql.NewDefaultHandler(srv))

	var res struct {
		Point struct {
			ID string
		}
	}
	req(t, gql, `query {
		point(x: 6, y: 7) {
			id
		}
	}`, &res)

	id67 := res.Point.ID

	var res2 struct {
		Point struct {
			Line struct {
				Length int
			}
		}
	}
	req(t, gql, `query {
		point(x: -6, y: -7) {
			line(to: "`+id67+`") {
				length
			}
		}
	}`, &res2)

	assert.Equal(t, res2.Point.Line.Length, 18)
}

func TestEnums(t *testing.T) {
	srv := dagql.NewServer(Query{})
	points.Install[Query](srv)

	gql := client.New(dagql.NewDefaultHandler(srv))

	t.Run("outputs", func(t *testing.T) {
		var res struct {
			Point struct {
				ID string
			}
		}
		req(t, gql, `query {
			point(x: 6, y: 7) {
				id
			}
		}`, &res)

		id67 := res.Point.ID

		var res2 struct {
			Point struct {
				Line struct {
					Direction string
				}
			}
		}
		req(t, gql, `query {
			point(x: -6, y: -7) {
				line(to: "`+id67+`") {
					direction
				}
			}
		}`, &res2)

		assert.Equal(t, res2.Point.Line.Direction, "RIGHT")
	})

	t.Run("inputs", func(t *testing.T) {
		var res struct {
			Point struct {
				Inert points.Point
				Up    points.Point
				Down  points.Point
				Left  points.Point
				Right points.Point
			}
		}
		req(t, gql, `query {
			point(x: 6, y: 7) {
				inert: shift(direction: INERT) {
					x
					y
				}
				up: shift(direction: UP) {
					x
					y
				}
				down: shift(direction: DOWN) {
					x
					y
				}
				left: shift(direction: LEFT) {
					x
					y
				}
				right: shift(direction: RIGHT) {
					x
					y
				}
			}
		}`, &res)

		assert.Equal(t, res.Point.Inert.X, 6)
		assert.Equal(t, res.Point.Inert.Y, 7)
		assert.Equal(t, res.Point.Up.X, 6)
		assert.Equal(t, res.Point.Up.Y, 8)
		assert.Equal(t, res.Point.Down.X, 6)
		assert.Equal(t, res.Point.Down.Y, 6)
		assert.Equal(t, res.Point.Left.X, 5)
		assert.Equal(t, res.Point.Left.Y, 7)
		assert.Equal(t, res.Point.Right.X, 7)
		assert.Equal(t, res.Point.Right.Y, 7)
	})

	t.Run("invalid inputs", func(t *testing.T) {
		var res struct {
			Point struct {
				Inert points.Point
			}
		}
		err := gql.Post(`query {
			point(x: 6, y: 7) {
				shift(direction: BOGUS) {
					x
					y
				}
			}
		}`, &res)
		assert.ErrorContains(t, err, "BOGUS")
	})

	t.Run("invalid defaults", func(t *testing.T) {
		dagql.Fields[*points.Point]{
			dagql.Func("badShift", func(ctx context.Context, self *points.Point, args struct {
				Direction points.Direction `default:"BOGUS"`
				Amount    dagql.Int        `default:"1"`
			}) (*points.Point, error) {
				return nil, fmt.Errorf("should not be called")
			}),
		}.Install(srv)
		var res struct {
			Point struct {
				Inert points.Point
			}
		}
		err := gql.Post(`query {
			point(x: 6, y: 7) {
				badShift {
					x
					y
				}
			}
		}`, &res)
		assert.ErrorContains(t, err, "BOGUS")
	})
}

type DefaultsInput struct {
	Boolean     dagql.Boolean `default:"true"`
	Int         dagql.Int     `default:"42"`
	String      dagql.String  `default:"hello, world!"`
	EmptyString dagql.String  `default:""`
	Float       dagql.Float   `default:"3.14"`
	Optional    dagql.Optional[dagql.String]

	EmbeddedWrapped
}

type EmbeddedWrapped struct {
	Slice     dagql.ArrayInput[dagql.Int]                   `field:"true" default:"[1, 2, 3]"`
	DeepSlice dagql.ArrayInput[dagql.ArrayInput[dagql.Int]] `field:"true" default:"[[1, 2], [3]]"`
}

func (DefaultsInput) TypeName() string {
	return "DefaultsInput"
}

type BuiltinsInput struct {
	Boolean     bool    `default:"true"`
	Int         int     `default:"42"`
	String      string  `default:"hello, world!"`
	EmptyString string  `default:""`
	Float       float64 `default:"3.14"`
	Optional    *string
	EmbeddedBuiltins
	InvalidButIgnored any `name:"-"`
}

func (BuiltinsInput) TypeName() string {
	return "BuiltinsInput"
}

func TestInputObjects(t *testing.T) {
	srv := dagql.NewServer(Query{})
	gql := client.New(dagql.NewDefaultHandler(srv))

	dagql.MustInputSpec(DefaultsInput{}).Install(srv)

	InstallDefaults(srv)
	InstallBuiltins(srv)

	dagql.Fields[Query]{
		dagql.Func("myInput", func(ctx context.Context, self Query, args struct {
			Input dagql.InputObject[DefaultsInput]
		}) (Defaults, error) {
			return Defaults(args.Input.Value), nil
		}),
		dagql.Func("myBuiltinsInput", func(ctx context.Context, self Query, args struct {
			Input dagql.InputObject[BuiltinsInput]
		}) (Builtins, error) {
			return Builtins(args.Input.Value), nil
		}),
	}.Install(srv)

	type values struct {
		Boolean     bool
		Int         int
		String      string
		EmptyString string
		Float       float64
		Slice       []int
		DeepSlice   [][]int
	}

	t.Run("inputs and defaults", func(t *testing.T) {
		var res struct {
			NotDefaults values
			Defaults    values
		}
		req(t, gql, `query {
			defaults: myInput(input: {}) {
				boolean
				int
				string
				emptyString
				float
				slice
				deepSlice
			}
			notDefaults: myInput(input: {boolean: false, int: 21, string: "goodbye, world!", emptyString: "not empty", float: 6.28, slice: [4, 5], deepSlice: [[4], [5]]}) {
				boolean
				int
				string
				emptyString
				float
				slice
				deepSlice
			}
		}`, &res)

		assert.DeepEqual(t, values{true, 42, "hello, world!", "", 3.14, []int{1, 2, 3}, [][]int{{1, 2}, {3}}}, res.Defaults)
		assert.DeepEqual(t, values{false, 21, "goodbye, world!", "not empty", 6.28, []int{4, 5}, [][]int{{4}, {5}}}, res.NotDefaults)
	})

	t.Run("inputs with embedded structs in IDs", func(t *testing.T) {
		var idRes struct {
			MyInput struct {
				ID string
			}
			DifferentEmbedded struct {
				ID string
			}
		}
		req(t, gql, `query {
			myInput(input: {boolean: false, int: 21, string: "goodbye, world!", emptyString: "not empty", float: 6.28, slice: [4, 5], deepSlice: [[4], [5]]}) {
				id
			}
			differentEmbedded: myInput(input: {boolean: false, int: 21, string: "goodbye, world!", emptyString: "not empty", float: 6.28, slice: [4, 5], deepSlice: [[6], [7]]}) {
				id
			}
		}`, &idRes)

		var id1, id2 call.ID
		err := id1.Decode(idRes.MyInput.ID)
		assert.NilError(t, err)
		err = id2.Decode(idRes.DifferentEmbedded.ID)
		assert.NilError(t, err)

		t.Logf("id1: %s", id1.Display())
		t.Logf("id2: %s", id2.Display())
		assert.Assert(t, id1.Display() != id2.Display())

		var res struct {
			LoadDefaultsFromID values
		}
		req(t, gql, `query {
			loadDefaultsFromID(id: "`+idRes.MyInput.ID+`") {
				boolean
				int
				string
				emptyString
				float
				slice
				deepSlice
			}
		}`, &res)

		assert.DeepEqual(t, values{false, 21, "goodbye, world!", "not empty", 6.28, []int{4, 5}, [][]int{{4}, {5}}}, res.LoadDefaultsFromID)
	})

	t.Run("inputs with builtins and defaults", func(t *testing.T) {
		var res struct {
			NotDefaults values
			Defaults    values
		}
		req(t, gql, `query {
			defaults: myBuiltinsInput(input: {}) {
				boolean
				int
				string
				emptyString
				float
				slice
				deepSlice
			}
			notDefaults: myBuiltinsInput(input: {boolean: false, int: 21, string: "goodbye, world!", emptyString: "not empty", float: 6.28, slice: [4, 5], deepSlice: [[4], [5]]}) {
				boolean
				int
				string
				emptyString
				float
				slice
				deepSlice
			}
		}`, &res)

		assert.DeepEqual(t, values{true, 42, "hello, world!", "", 3.14, []int{1, 2, 3}, [][]int{{1, 2}, {3}}}, res.Defaults)
		assert.DeepEqual(t, values{false, 21, "goodbye, world!", "not empty", 6.28, []int{4, 5}, [][]int{{4}, {5}}}, res.NotDefaults)
	})

	t.Run("nullable inputs", func(t *testing.T) {
		dagql.Fields[Query]{
			dagql.Func("myOptionalInput", func(ctx context.Context, self Query, args struct {
				Input dagql.Optional[dagql.InputObject[DefaultsInput]]
			}) (dagql.Nullable[dagql.Boolean], error) {
				return dagql.MapOpt(args.Input, func(input dagql.InputObject[DefaultsInput]) (dagql.Boolean, error) {
					return input.Value.Boolean, nil
				})
			}),
		}.Install(srv)

		var res struct {
			ProvidedFalse *bool
			ProvidedTrue  *bool
			NotProvided   *bool
		}
		req(t, gql, `query {
			providedFalse: myOptionalInput(input: {boolean: false})
			providedTrue: myOptionalInput(input: {boolean: true})
			notProvided: myOptionalInput
		}`, &res)

		assert.DeepEqual(t, ptr(false), res.ProvidedFalse)
		assert.DeepEqual(t, ptr(true), res.ProvidedTrue)
		assert.DeepEqual(t, (*bool)(nil), res.NotProvided)
	})

	t.Run("arrays of inputs", func(t *testing.T) {
		dagql.Fields[Query]{
			dagql.Func("myArrayInput", func(ctx context.Context, self Query, args struct {
				Input dagql.ArrayInput[dagql.InputObject[DefaultsInput]]
			}) (dagql.Array[dagql.Boolean], error) {
				return dagql.MapArrayInput(args.Input, func(input dagql.InputObject[DefaultsInput]) (dagql.Boolean, error) {
					return input.Value.Boolean, nil
				})
			}),
		}.Install(srv)

		var res struct {
			MyArrayInput []bool
		}
		req(t, gql, `query {
			myArrayInput(input: [{boolean: false}, {boolean: true}, {}])
		}`, &res)

		assert.DeepEqual(t, []bool{false, true, true}, res.MyArrayInput)
	})
}

type Defaults struct {
	Boolean     dagql.Boolean                `field:"true" default:"true"`
	Int         dagql.Int                    `field:"true" default:"42"`
	String      dagql.String                 `field:"true" default:"hello, world!"`
	EmptyString dagql.String                 `field:"true" default:""`
	Float       dagql.Float                  `field:"true" default:"3.14"`
	Optional    dagql.Optional[dagql.String] `field:"true"`

	EmbeddedWrapped
}

func (Defaults) Type() *ast.Type {
	return &ast.Type{
		NamedType: "Defaults",
		NonNull:   true,
	}
}

func InstallDefaults(srv *dagql.Server) {
	dagql.Fields[Defaults]{}.Install(srv)
}

func TestDefaults(t *testing.T) {
	srv := dagql.NewServer(Query{})
	gql := client.New(dagql.NewDefaultHandler(srv))

	InstallDefaults(srv)

	t.Run("builtin scalar types", func(t *testing.T) {
		dagql.Fields[Query]{
			dagql.Func("defaults", func(ctx context.Context, self Query, args Defaults) (Defaults, error) {
				return args, nil // cute
			}),
		}.Install(srv)

		var res struct {
			Defaults struct {
				Boolean     bool
				Int         int
				String      string
				EmptyString string
				Float       float64
			}
		}
		req(t, gql, `query {
			defaults {
				boolean
				int
				string
				emptyString
				float
			}
		}`, &res)

		assert.Equal(t, true, res.Defaults.Boolean)
		assert.Equal(t, 42, res.Defaults.Int)
		assert.Equal(t, "hello, world!", res.Defaults.String)
		assert.Equal(t, "", res.Defaults.EmptyString)
		assert.Equal(t, 3.14, res.Defaults.Float)
	})

	t.Run("invalid defaults", func(t *testing.T) {
		dagql.Fields[Query]{
			dagql.Func("badBool", func(ctx context.Context, self Query, args struct {
				Boolean dagql.Boolean `default:"yessir"`
			}) (Defaults, error) {
				panic("should not be called")
			}),
			dagql.Func("badInt", func(ctx context.Context, self Query, args struct {
				Int dagql.Int `default:"forty-two"`
			}) (Defaults, error) {
				panic("should not be called")
			}),
			dagql.Func("badFloat", func(ctx context.Context, self Query, args struct {
				Float dagql.Float `default:"float on"`
			}) (Defaults, error) {
				panic("should not be called")
			}),
		}.Install(srv)

		var res struct {
			Defaults struct {
				Boolean bool
				Int     int
				String  string
				Float   float64
			}
		}
		err := gql.Post(`query {
			badBool {
				boolean
			}
			badInt {
				int
			}
			badFloat {
				float
			}
		}`, &res)
		t.Logf("error (expected): %s", err)
		assert.ErrorContains(t, err, "yessir")
		assert.ErrorContains(t, err, "forty-two")
		assert.ErrorContains(t, err, "float on")
	})
}

func TestParallelism(t *testing.T) {
	srv := dagql.NewServer(Query{})
	gql := client.New(dagql.NewDefaultHandler(srv))

	pipes.Install[Query](srv)

	t.Run("simple synchronous case", func(t *testing.T) {
		var res struct {
			Pipe struct {
				Write any
				Read  string
			}
		}
		req(t, gql, `query {
			pipe {
				write(message: "hello, world!") {
					id
				}
				read
			}
		}`, &res)

		assert.Equal(t, res.Pipe.Read, "hello, world!")
	})

	// I'm not sure if this is actually necessary to define, but...
	t.Run("parallel at each level", func(t *testing.T) {
		var res struct {
			Pipe struct {
				Write struct {
					Write struct {
						ID string
					}
					Read string
				}
				Read string
			}
		}
		req(t, gql, `query {
			pipe {
				write(message: "one") {
					write(message: "two") {
						id
					}
					read
				}
				read
			}
		}`, &res)

		assert.Equal(t, res.Pipe.Read, "one")
		assert.Equal(t, res.Pipe.Write.Read, "two")
	})
}

type Builtins struct {
	Boolean     bool    `field:"true" default:"true"`
	Int         int     `field:"true" default:"42"`
	String      string  `field:"true" default:"hello, world!"`
	EmptyString string  `field:"true" default:""`
	Float       float64 `field:"true" default:"3.14"`
	Optional    *string `field:"true"`
	EmbeddedBuiltins
	InvalidButIgnored any `name:"-"`
}

type EmbeddedBuiltins struct {
	Slice     []int   `field:"true" default:"[1, 2, 3]"`
	DeepSlice [][]int `field:"true" default:"[[1, 2], [3]]"` // chicago style
}

func (Builtins) Type() *ast.Type {
	return &ast.Type{
		NamedType: "Builtins",
		NonNull:   true,
	}
}

func InstallBuiltins(srv *dagql.Server) {
	dagql.Fields[Builtins]{}.Install(srv)
}

func TestBuiltins(t *testing.T) {
	srv := dagql.NewServer(Query{})
	gql := client.New(dagql.NewDefaultHandler(srv))

	InstallBuiltins(srv)

	t.Run("builtin scalar types", func(t *testing.T) {
		dagql.Fields[Query]{
			dagql.Func("builtins", func(ctx context.Context, self Query, args Builtins) (Builtins, error) {
				return args, nil // cute
			}),
		}.Install(srv)

		var res struct {
			Builtins struct {
				Boolean   bool
				Int       int
				String    string
				Float     float64
				Slice     []int
				DeepSlice [][]int
				Optional  *string
			}
		}
		req(t, gql, `query {
			builtins(boolean: false, int: 21, string: "goodbye, world!", float: 6.28, slice: [4, 5], deepSlice: [[4], [5]], optional: "present") {
				boolean
				int
				string
				float
				slice
				deepSlice
				optional
			}
		}`, &res)

		assert.Check(t, cmp.Equal(false, res.Builtins.Boolean))
		assert.Check(t, cmp.Equal(21, res.Builtins.Int))
		assert.Check(t, cmp.Equal("goodbye, world!", res.Builtins.String))
		assert.Check(t, cmp.Equal(6.28, res.Builtins.Float))
		assert.Check(t, cmp.DeepEqual([]int{4, 5}, res.Builtins.Slice))
		assert.Check(t, cmp.DeepEqual([][]int{{4}, {5}}, res.Builtins.DeepSlice))
		assert.Check(t, cmp.DeepEqual(ptr("present"), res.Builtins.Optional))
	})

	t.Run("with defaults", func(t *testing.T) {
		dagql.Fields[Query]{
			dagql.Func("builtins", func(ctx context.Context, self Query, args Builtins) (Builtins, error) {
				return args, nil // cute
			}),
		}.Install(srv)

		var res struct {
			Builtins struct {
				Boolean   bool
				Int       int
				String    string
				Float     float64
				Slice     []int
				DeepSlice [][]int
				Optional  *string
			}
		}
		req(t, gql, `query {
			builtins {
				boolean
				int
				string
				float
				slice
				deepSlice
				optional
			}
		}`, &res)

		assert.Check(t, cmp.Equal(true, res.Builtins.Boolean))
		assert.Check(t, cmp.Equal(42, res.Builtins.Int))
		assert.Check(t, cmp.Equal("hello, world!", res.Builtins.String))
		assert.Check(t, cmp.Equal(3.14, res.Builtins.Float))
		assert.Check(t, cmp.DeepEqual([]int{1, 2, 3}, res.Builtins.Slice))
		assert.Check(t, cmp.DeepEqual([][]int{{1, 2}, {3}}, res.Builtins.DeepSlice))
		assert.Check(t, res.Builtins.Optional == nil)
	})

	t.Run("invalid defaults for builtins", func(t *testing.T) {
		dagql.Fields[Query]{
			dagql.Func("badBool", func(ctx context.Context, self Query, args struct {
				Boolean bool `default:"yessir"`
			}) (Builtins, error) {
				panic("should not be called")
			}),
			dagql.Func("badInt", func(ctx context.Context, self Query, args struct {
				Int int `default:"forty-two"`
			}) (Builtins, error) {
				panic("should not be called")
			}),
			dagql.Func("badFloat", func(ctx context.Context, self Query, args struct {
				Float float64 `default:"float on"`
			}) (Builtins, error) {
				panic("should not be called")
			}),
			dagql.Func("badSlice", func(ctx context.Context, self Query, args struct {
				Slice []int `default:"pizza"`
			}) (Builtins, error) {
				panic("should not be called")
			}),
		}.Install(srv)

		var res struct {
			Builtins struct {
				Boolean bool
				Int     int
				String  string
				Float   float64
			}
		}
		err := gql.Post(`query {
			badBool {
				boolean
			}
			badInt {
				int
			}
			badFloat {
				float
			}
			badSlice {
				slice
			}
		}`, &res)
		t.Logf("error (expected): %s", err)
		assert.ErrorContains(t, err, "yessir")
		assert.ErrorContains(t, err, "forty-two")
		assert.ErrorContains(t, err, "float on")
		assert.ErrorContains(t, err, "pizza")
	})
}

type IntrospectTest struct {
	Field           int `field:"true" doc:"I'm a field!"`
	NotField        int
	DeprecatedField int `field:"true" doc:"Don't use me." deprecated:"use something else"`
}

func (IntrospectTest) Type() *ast.Type {
	return &ast.Type{
		NamedType: "IntrospectTest",
		NonNull:   true,
	}
}

func TestIntrospection(t *testing.T) {
	srv := dagql.NewServer(Query{})
	introspection.Install[Query](srv)

	// just a quick way to get more coverage
	points.Install[Query](srv)

	dagql.Fields[IntrospectTest]{}.Install(srv)

	dagql.Fields[Query]{
		dagql.Func("fieldDoc", func(ctx context.Context, self Query, args struct{}) (bool, error) {
			return true, nil
		}).Doc(`a really cool function`),

		dagql.Func("argDoc", func(ctx context.Context, self Query, args struct {
			DocumentedArg string `doc:"a really cool argument"`
		}) (string, error) {
			return args.DocumentedArg, nil
		}),

		dagql.Func("argDocChain", func(ctx context.Context, self Query, args struct {
			DocumentedArg string
		}) (string, error) {
			return args.DocumentedArg, nil
		}).ArgDoc("documentedArg", "a really cool argument"),

		dagql.Func("deprecatedField", func(ctx context.Context, self Query, args struct {
			Foo string
		}) (string, error) {
			return args.Foo, nil
		}).Deprecated("use something else", "another para"),

		dagql.Func("deprecatedArg", func(ctx context.Context, self Query, args struct {
			DeprecatedArg string `deprecated:"use something else"`
		}) (string, error) {
			return args.DeprecatedArg, nil
		}),

		dagql.Func("deprecatedArgChain", func(ctx context.Context, self Query, args struct {
			DeprecatedArg string
		}) (string, error) {
			return args.DeprecatedArg, nil
		}).ArgDeprecated("deprecatedArg", "because I said so"),

		dagql.Func("impureField", func(ctx context.Context, self Query, args struct{}) (string, error) {
			return time.Now().String(), nil
		}).DoNotCache("Because I said so."),
	}.Install(srv)

	gql := client.New(dagql.NewDefaultHandler(srv))

	var res introspection.Response
	req(t, gql, introspection.Query, &res)

	buf := new(bytes.Buffer)
	enc := json.NewEncoder(buf)
	enc.SetIndent("", "  ")
	assert.NilError(t, enc.Encode(res))

	golden.Assert(t, buf.String(), "introspection.json")
}

func TestIDFormat(t *testing.T) {
	ctx := context.Background()
	srv := dagql.NewServer(Query{})
	points.Install[Query](srv)

	var pointAInst dagql.Instance[*points.Point]
	assert.NilError(t, srv.Select(ctx, srv.Root(), &pointAInst,
		dagql.Selector{
			Field: "point",
			Args: []dagql.NamedInput{
				{Name: "x", Value: dagql.Int(2)},
				{Name: "y", Value: dagql.Int(2)},
			},
		},
	))
	pointADgst := pointAInst.ID().Digest()

	var pointBInst dagql.Instance[*points.Point]
	assert.NilError(t, srv.Select(ctx, srv.Root(), &pointBInst,
		dagql.Selector{
			Field: "point",
			Args: []dagql.NamedInput{
				{Name: "x", Value: dagql.Int(1)},
				{Name: "y", Value: dagql.Int(1)},
			},
		},
	))
	pointBDgst := pointBInst.ID().Digest()

	var lineAInst dagql.Instance[*points.Line]
	assert.NilError(t, srv.Select(ctx, pointBInst, &lineAInst,
		dagql.Selector{
			Field: "line",
			Args: []dagql.NamedInput{
				{Name: "to", Value: dagql.NewID[*points.Point](pointAInst.ID())},
			},
		},
	))
	lineADgst := lineAInst.ID().Digest()

	var pointBFromInst dagql.Instance[*points.Point]
	assert.NilError(t, srv.Select(ctx, lineAInst, &pointBFromInst,
		dagql.Selector{Field: "from"},
	))
	pointBFromDgst := pointBFromInst.ID().Digest()

	var lineBInst dagql.Instance[*points.Line]
	assert.NilError(t, srv.Select(ctx, pointAInst, &lineBInst,
		dagql.Selector{
			Field: "line",
			Args: []dagql.NamedInput{
				{Name: "to", Value: dagql.NewID[*points.Point](pointBFromInst.ID())},
			},
		},
	))
	lineBDgst := lineBInst.ID().Digest()

	var pointAFromInst dagql.Instance[*points.Point]
	assert.NilError(t, srv.Select(ctx, lineBInst, &pointAFromInst,
		dagql.Selector{Field: "from"},
	))
	pointAFromDgst := pointAFromInst.ID().Digest()

	pbDag, err := pointAFromInst.ID().ToProto()
	assert.NilError(t, err)

	assert.Equal(t, len(pbDag.CallsByDigest), 6)

	assert.Equal(t, pbDag.RootDigest, pointAFromDgst.String())
	pointAFromIDFields, ok := pbDag.CallsByDigest[pbDag.RootDigest]
	assert.Check(t, ok)
	assert.Equal(t, pointAFromIDFields.Field, "from")
	assert.Equal(t, len(pointAFromIDFields.Args), 0)

	assert.Equal(t, pointAFromIDFields.ReceiverDigest, lineBDgst.String())
	lineBIDFields, ok := pbDag.CallsByDigest[pointAFromIDFields.ReceiverDigest]
	assert.Check(t, ok)
	assert.Equal(t, lineBIDFields.Field, "line")
	assert.Equal(t, len(lineBIDFields.Args), 1)

	assert.Equal(t, lineBIDFields.ReceiverDigest, pointADgst.String())
	pointAIDFields, ok := pbDag.CallsByDigest[lineBIDFields.ReceiverDigest]
	assert.Check(t, ok)
	assert.Equal(t, pointAIDFields.Field, "point")
	assert.Equal(t, len(pointAIDFields.Args), 2)
	assert.Equal(t, pointAIDFields.ReceiverDigest, "")

	lineBArg := lineBIDFields.Args[0]
	assert.Equal(t, lineBArg.Name, "to")
	assert.Equal(t, lineBArg.Value.GetCallDigest(), pointBFromDgst.String())
	pointBFromIDFields, ok := pbDag.CallsByDigest[lineBArg.Value.GetCallDigest()]
	assert.Check(t, ok)
	assert.Equal(t, pointBFromIDFields.Field, "from")
	assert.Equal(t, len(pointBFromIDFields.Args), 0)

	assert.Equal(t, pointBFromIDFields.ReceiverDigest, lineADgst.String())
	lineAIDFields, ok := pbDag.CallsByDigest[pointBFromIDFields.ReceiverDigest]
	assert.Check(t, ok)
	assert.Equal(t, lineAIDFields.Field, "line")
	assert.Equal(t, len(lineAIDFields.Args), 1)

	assert.Equal(t, lineAIDFields.ReceiverDigest, pointBDgst.String())
	pointBIDFields, ok := pbDag.CallsByDigest[lineAIDFields.ReceiverDigest]
	assert.Check(t, ok)
	assert.Equal(t, pointBIDFields.Field, "point")
	assert.Equal(t, len(pointBIDFields.Args), 2)

	lineAArg := lineAIDFields.Args[0]
	assert.Equal(t, lineAArg.Name, "to")
	assert.Equal(t, lineAArg.Value.GetCallDigest(), pointADgst.String())
}

func eqIDs(t *testing.T, actual, expected string) {
	debugID(t, "actual  : %s", actual)
	debugID(t, "expected: %s", expected)
	assert.Equal(t, actual, expected)
}

func debugID(t *testing.T, msgf string, idStr string, args ...any) {
	var id call.ID
	err := id.Decode(idStr)
	assert.NilError(t, err)
	t.Logf(msgf, append([]any{id.Display()}, args...)...)
}

func InstallViewer(srv *dagql.Server) {
	getView := func(_ context.Context, _ Query, _ struct{}) (string, error) {
		return srv.View, nil
	}

	dagql.Fields[Query]{
		dagql.Func("global", getView).
			View(dagql.GlobalView).
			Doc("available on all views"),
		dagql.Func("all", getView).
			View(dagql.AllView{}).
			Doc("available on all views"),

		dagql.Func("shared", getView).
			View(dagql.ExactView("firstView")).
			Doc("available on first+second views"),
		dagql.Func("firstExclusive", getView).
			View(dagql.ExactView("firstView")).
			Doc("available on first view"),

		dagql.Func("shared", getView).
			View(dagql.ExactView("secondView")).
			Extend(),
		dagql.Func("secondExclusive", getView).
			View(dagql.ExactView("secondView")).
			Doc("available on second view"),
		dagql.Func("all", getView).
			View(dagql.ExactView("secondView")).
			Doc("available on second view"),
	}.Install(srv)
}

func TestViews(t *testing.T) {
	srv := dagql.NewServer(Query{})
	gql := client.New(dagql.NewDefaultHandler(srv))

	InstallViewer(srv)

	t.Run("in default view", func(t *testing.T) {
		srv.View = ""

		var res struct {
			All string
		}
		req(t, gql, `query {
			all
		}`, &res)
		assert.Equal(t, "", res.All)

		reqFail(t, gql, `query {
			shared
		}`, "Cannot query field")
	})

	t.Run("in unknown view", func(t *testing.T) {
		srv.View = "unknownView"

		var res struct {
			All string
		}
		req(t, gql, `query {
			all
		}`, &res)
		assert.Equal(t, "unknownView", res.All)

		reqFail(t, gql, `query {
			shared
		}`, "Cannot query field")
	})

	t.Run("in first view", func(t *testing.T) {
		srv.View = "firstView"

		var res struct {
			All            string
			Shared         string
			FirstExclusive string
		}
		req(t, gql, `query {
			all
			shared
			firstExclusive
		}`, &res)
		assert.Equal(t, "firstView", res.All)
		assert.Equal(t, "firstView", res.Shared)
		assert.Equal(t, "firstView", res.FirstExclusive)

		reqFail(t, gql, `query {
			secondExclusive
		}`, "Cannot query field")
	})

	t.Run("in second view", func(t *testing.T) {
		srv.View = "secondView"

		var res struct {
			All             string
			Shared          string
			SecondExclusive string
		}
		req(t, gql, `query {
			all
			shared
			secondExclusive
		}`, &res)
		assert.Equal(t, "secondView", res.All)
		assert.Equal(t, "secondView", res.Shared)
		assert.Equal(t, "secondView", res.SecondExclusive)

		reqFail(t, gql, `query {
			firstExclusive
		}`, "Cannot query field")
	})
}

func TestViewsCaching(t *testing.T) {
	srv := dagql.NewServer(Query{})
	gql := client.New(dagql.NewDefaultHandler(srv))

	InstallViewer(srv)

	var res struct {
		All    string
		Global string
	}

	srv.View = "firstView"
	req(t, gql, `query {
		all
		global
	}`, &res)
	assert.Equal(t, "firstView", res.All)
	assert.Equal(t, "firstView", res.Global)

	srv.View = "secondView"
	req(t, gql, `query {
		all
		global
	}`, &res)
	assert.Equal(t, "secondView", res.All)
	assert.Equal(t, "firstView", res.Global) // this is cached from the first query!
}

func TestViewsIntrospection(t *testing.T) {
	srv := dagql.NewServer(Query{})
	introspection.Install[Query](srv)
	gql := client.New(dagql.NewDefaultHandler(srv))

	InstallViewer(srv)

	t.Run("in default view", func(t *testing.T) {
		srv.View = ""

		var res introspection.Response
		req(t, gql, introspection.Query, &res)
		fields := make(map[string]string)
		for _, field := range res.Schema.Types.Get("Query").Fields {
			fields[field.Name] = field.Description
		}

		require.Contains(t, fields, "all")
		require.Equal(t, "available on all views", fields["all"])
		require.Contains(t, fields, "global")
		require.Equal(t, "available on all views", fields["global"])
		require.NotContains(t, fields, "shared")
	})

	t.Run("in unknown view", func(t *testing.T) {
		srv.View = "unknownView"

		var res introspection.Response
		req(t, gql, introspection.Query, &res)
		fields := make(map[string]string)
		for _, field := range res.Schema.Types.Get("Query").Fields {
			fields[field.Name] = field.Description
		}

		require.Contains(t, fields, "all")
		require.Equal(t, "available on all views", fields["all"])
		require.Contains(t, fields, "global")
		require.Equal(t, "available on all views", fields["global"])
		require.NotContains(t, fields, "shared")
	})

	t.Run("in first view", func(t *testing.T) {
		srv.View = "firstView"

		var res introspection.Response
		req(t, gql, introspection.Query, &res)
		fields := make(map[string]string)
		for _, field := range res.Schema.Types.Get("Query").Fields {
			fields[field.Name] = field.Description
		}

		require.Contains(t, fields, "all")
		require.Equal(t, "available on all views", fields["all"])
		require.Contains(t, fields, "global")
		require.Equal(t, "available on all views", fields["global"])
		require.Contains(t, fields, "shared")
		require.Equal(t, "available on first+second views", fields["shared"])
		require.Contains(t, fields, "firstExclusive")
		require.Equal(t, "available on first view", fields["firstExclusive"])
		require.NotContains(t, fields, "secondExclusive")
	})

	t.Run("in second view", func(t *testing.T) {
		srv.View = "secondView"

		var res introspection.Response
		req(t, gql, introspection.Query, &res)
		fields := make(map[string]string)
		for _, field := range res.Schema.Types.Get("Query").Fields {
			fields[field.Name] = field.Description
		}

		require.Contains(t, fields, "all")
		require.Equal(t, "available on second view", fields["all"])
		require.Contains(t, fields, "global")
		require.Equal(t, "available on all views", fields["global"])
		require.Contains(t, fields, "shared")
		require.Equal(t, "available on first+second views", fields["shared"])
		require.NotContains(t, fields, "firstExclusive")
		require.Contains(t, fields, "secondExclusive")
		require.Equal(t, "available on second view", fields["secondExclusive"])
	})
}

type CoolInt struct {
	Val int `field:"true"`
}

func (*CoolInt) Type() *ast.Type {
	return &ast.Type{
		NamedType: "CoolInt",
		NonNull:   true,
	}
}

func (*CoolInt) TypeDescription() string {
	return "idk"
}

func TestCustomDigest(t *testing.T) {
	srv := dagql.NewServer(Query{})

	type argsType struct {
		Val      int
		OtherArg string // used in test to force different IDs
	}

	dagql.Fields[*CoolInt]{}.Install(srv)
	dagql.Fields[Query]{
		dagql.NodeFunc("coolInt", func(ctx context.Context, self dagql.Instance[Query], args argsType) (inst dagql.Instance[*CoolInt], err error) {
			inst, err = dagql.NewInstanceForCurrentID(ctx, srv, self, &CoolInt{Val: args.Val})
			if err != nil {
				return inst, err
			}
			return inst, nil
		}).DoNotCache("caching is too hard"),

		// like coolInt but set custom digest to the arg % 2 so we cache by whether it's even or odd
		dagql.NodeFuncWithCacheKey("modInt",
			func(ctx context.Context, self dagql.Instance[Query], args argsType) (inst dagql.Instance[*CoolInt], err error) {
				inst, err = dagql.NewInstanceForCurrentID(ctx, srv, self, &CoolInt{Val: args.Val})
				if err != nil {
					return inst, err
				}
				return inst.WithDigest(digest.Digest(strconv.Itoa(args.Val % 2))), nil
			},
			func(ctx context.Context, _ dagql.Instance[Query], _ argsType, cacheCfg dagql.CacheConfig) (*dagql.CacheConfig, error) {
				cacheCfg.Digest = digest.Digest(identity.NewID())
				return &cacheCfg, nil
			}),

		dagql.NodeFunc("returnTheArg", func(ctx context.Context, self dagql.Instance[Query], args struct {
			CoolInt dagql.ID[*CoolInt]
		}) (dagql.Instance[*CoolInt], error) {
			return args.CoolInt.Load(ctx, srv)
		}),
	}.Install(srv)

	gql := client.New(dagql.NewDefaultHandler(srv))

	// sanity test version without custom digest first
	{
		makeReq := func(t *testing.T, i int) (int, string) {
			t.Helper()
			var res struct {
				CoolInt struct {
					Val int
					ID  string
				}
			}
			req(t, gql, `query {
			coolInt(val: `+strconv.Itoa(i)+`, otherArg: "`+identity.NewID()+`") {
				val
				id
			}
		}`, &res)
			return res.CoolInt.Val, res.CoolInt.ID
		}

		s1a, s1aID := makeReq(t, 1)
		assert.Assert(t, s1a == 1)
		s1b, s1bID := makeReq(t, 1)
		assert.Assert(t, s1b == 1)
		s2, s2ID := makeReq(t, 2)
		assert.Assert(t, s2 == 2)

		assert.Assert(t, s1aID != s1bID)
		assert.Assert(t, s1bID != s2ID)
	}

	// now test the custom digest version
	{
		makeReq := func(t *testing.T, i int) (int, string) {
			t.Helper()
			var res struct {
				ModInt struct {
					Val int
					ID  string
				}
			}
			req(t, gql, `query {
			modInt(val: `+strconv.Itoa(i)+`, otherArg: "`+identity.NewID()+`") {
				val
				id
			}
		}`, &res)
			return res.ModInt.Val, res.ModInt.ID
		}

		s1, s1ID := makeReq(t, 1)
		assert.Assert(t, s1 == 1)
		s3, s3ID := makeReq(t, 3)
		assert.Assert(t, s3 == 1)   // all odd numbers are cached the same
		assert.Equal(t, s1ID, s3ID) // odd IDs are the same now too

		s2, s2ID := makeReq(t, 2)
		assert.Assert(t, s2 == 2)
		s4, s4ID := makeReq(t, 4)
		assert.Assert(t, s4 == 2)   // all even numbers are cached the same
		assert.Equal(t, s2ID, s4ID) // even IDs are the same now too

		// make sure that the caching by custom digest works when IDs are passed as args
		type returnTheArgRes struct {
			ReturnTheArg struct {
				Val int
				ID  string
			}
		}
		res := returnTheArgRes{}
		req(t, gql, `query {
			returnTheArg(coolInt: "`+s4ID+`") {
				val
				id
			}
		}`, &res)
		assert.Equal(t, s2, res.ReturnTheArg.Val)
		assert.Equal(t, s2ID, res.ReturnTheArg.ID)

		// also cover the case when just an ID is selected, no other fields
		type idOnlyRes struct {
			ModInt struct {
				ID string
			}
		}
		idOnly := idOnlyRes{}
		req(t, gql, `query {
			modInt(val: 5, otherArg: "`+identity.NewID()+`") {
				id
			}
		}`, &idOnly)
		s5ID := idOnly.ModInt.ID

		res = returnTheArgRes{}
		req(t, gql, `query {
			returnTheArg(coolInt: "`+s5ID+`") {
				val
				id
			}
		}`, &res)
		assert.Equal(t, s1, res.ReturnTheArg.Val)
		assert.Equal(t, s1ID, res.ReturnTheArg.ID)
	}
}

<<<<<<< HEAD
func TestServerSelect(t *testing.T) {
	// Create a new server with a simple object hierarchy for testing
	srv := dagql.NewServer(Query{})

	// Install test types
	InstallTestTypes(srv)

	ctx := context.Background()

	t.Run("basic selection", func(t *testing.T) {
		// Create a test object and wrap it as a dagql.Object
		testObj := &TestObject{Value: 42, Text: "hello"}

		// Get the installed class from the server
		testObjClass, ok := srv.ObjectType("TestObject")
		require.True(t, ok, "TestObject class not found")

		// Create an instance
		objInstance, err := testObjClass.New(nil, testObj)
		require.NoError(t, err)

		// Test selecting a simple field
		var result int
		err = srv.Select(ctx, objInstance, &result, dagql.Selector{Field: "value"})
		require.NoError(t, err)
		assert.Equal(t, 42, result)

		// Test selecting a string field
		var textResult string
		err = srv.Select(ctx, objInstance, &textResult, dagql.Selector{Field: "text"})
		require.NoError(t, err)
		assert.Equal(t, "hello", textResult)
	})

	t.Run("chained selection", func(t *testing.T) {
		// Create nested objects
		innerObj := &TestObject{Value: 100, Text: "nested value"}
		nestedObj := &NestedObject{
			Name:  "nested",
			Inner: innerObj,
		}

		// Get the installed class from the server
		nestedObjClass, ok := srv.ObjectType("NestedObject")
		require.True(t, ok, "NestedObject class not found")

		// Create an instance
		objInstance, err := nestedObjClass.New(nil, nestedObj)
		require.NoError(t, err)

		// Test selecting through a chain of objects
		var result int
		err = srv.Select(ctx, objInstance, &result,
			dagql.Selector{Field: "inner"},
			dagql.Selector{Field: "value"})
		require.NoError(t, err)
		assert.Equal(t, 100, result)
	})

	t.Run("null result", func(t *testing.T) {
		// Create an object with a null field
		testObj := &TestObject{Value: 42, Text: "hello", NullableField: nil}

		// Get the installed class from the server
		testObjClass, ok := srv.ObjectType("TestObject")
		require.True(t, ok, "TestObject class not found")

		// Create an instance
		objInstance, err := testObjClass.New(nil, testObj)
		require.NoError(t, err)

		// Test selecting a null field
		var result *string
		err = srv.Select(ctx, objInstance, &result, dagql.Selector{Field: "nullableField"})
		require.NoError(t, err)
		assert.Assert(t, result == nil)
	})

	t.Run("array selection", func(t *testing.T) {
		// Create an array of integers
		intArray := dagql.NewIntArray(1, 2, 3)

		// Add a field to Query that returns this array
		dagql.Fields[Query]{
			dagql.Func("testArray", func(ctx context.Context, self Query, args struct{}) (dagql.Array[dagql.Int], error) {
				return intArray, nil
			}),
		}.Install(srv)

		// Get the root object
		root := srv.Root()

		// For arrays, we need to use a different approach
		// First, get the array result
		var arrayResult dagql.Typed
		arrayResult, _, err := root.Select(ctx, srv, dagql.Selector{Field: "testArray"})
		require.NoError(t, err)

		// Verify it's enumerable
		enum, ok := arrayResult.(dagql.Enumerable)
		require.True(t, ok, "Expected array to be enumerable")
		assert.Equal(t, 3, enum.Len())

		// Check each item
		for i := 1; i <= enum.Len(); i++ {
			item, err := enum.Nth(i)
			require.NoError(t, err)

			// Convert to int
			intVal, ok := item.(dagql.Int)
			require.True(t, ok, "Expected item to be a dagql.Int")
			assert.Equal(t, i, int(intVal))
		}
	})

	t.Run("error cases", func(t *testing.T) {
		// Create a test object
		testObj := &TestObject{Value: 42, Text: "hello"}

		// Get the installed class from the server
		testObjClass, ok := srv.ObjectType("TestObject")
		require.True(t, ok, "TestObject class not found")

		// Create an instance
		objInstance, err := testObjClass.New(nil, testObj)
		require.NoError(t, err)

		// Test selecting a non-existent field
		var result int
		err = srv.Select(ctx, objInstance, &result, dagql.Selector{Field: "nonExistentField"})
		require.Error(t, err)

		// Test invalid selector chain (trying to select from a scalar)
		err = srv.Select(ctx, objInstance, &result,
			dagql.Selector{Field: "value"},
			dagql.Selector{Field: "something"})
		require.Error(t, err)
	})

	t.Run("null result handling", func(t *testing.T) {
		// Add a field to Query that returns null
		dagql.Fields[Query]{
			dagql.Func("nullResult", func(ctx context.Context, self Query, args struct{}) (dagql.Nullable[dagql.String], error) {
				return dagql.Null[dagql.String](), nil
			}),
		}.Install(srv)

		// Get the root object
		root := srv.Root()

		// Test selecting a null result
		var result *string
		err := srv.Select(ctx, root, &result, dagql.Selector{Field: "nullResult"})
		require.NoError(t, err)
		assert.Assert(t, result == nil, "Expected result to be nil")

		// Test selecting from a null result (should not error)
		var nestedResult string
		err = srv.Select(ctx, root, &nestedResult,
			dagql.Selector{Field: "nullResult"},
			dagql.Selector{Field: "nonExistentField"})
		require.NoError(t, err)
		assert.Equal(t, "", nestedResult, "Expected empty result for selection from null")
	})
}

// Helper types for testing

type TestObject struct {
	Value         int     `field:"true"`
	Text          string  `field:"true"`
	NullableField *string `field:"true"`
}

func (TestObject) Type() *ast.Type {
	return &ast.Type{
		NamedType: "TestObject",
		NonNull:   true,
	}
}

type NestedObject struct {
	Name  string      `field:"true"`
	Inner *TestObject `field:"true"`
}

func (NestedObject) Type() *ast.Type {
	return &ast.Type{
		NamedType: "NestedObject",
		NonNull:   true,
	}
}

// InstallTestTypes installs the test types on the server
func InstallTestTypes(srv *dagql.Server) {
	// Install TestObject
	testObjClass := dagql.NewClass(dagql.ClassOpts[*TestObject]{
		Typed: &TestObject{},
	})

	testObjClass.Install(
		dagql.Field[*TestObject]{
			Spec: dagql.FieldSpec{
				Name: "value",
				Type: dagql.Int(0),
			},
			Func: func(ctx context.Context, self dagql.Instance[*TestObject], args map[string]dagql.Input) (dagql.Typed, error) {
				return dagql.Int(self.Self.Value), nil
			},
		},
		dagql.Field[*TestObject]{
			Spec: dagql.FieldSpec{
				Name: "text",
				Type: dagql.String(""),
			},
			Func: func(ctx context.Context, self dagql.Instance[*TestObject], args map[string]dagql.Input) (dagql.Typed, error) {
				return dagql.String(self.Self.Text), nil
			},
		},
		dagql.Field[*TestObject]{
			Spec: dagql.FieldSpec{
				Name: "nullableField",
				Type: dagql.Null[dagql.String](),
			},
			Func: func(ctx context.Context, self dagql.Instance[*TestObject], args map[string]dagql.Input) (dagql.Typed, error) {
				if self.Self.NullableField == nil {
					return dagql.Null[dagql.String](), nil
				}
				return dagql.NonNull(dagql.String(*self.Self.NullableField)), nil
			},
		},
	)
	srv.InstallObject(testObjClass)

	// Install NestedObject
	nestedObjClass := dagql.NewClass(dagql.ClassOpts[*NestedObject]{
		Typed: &NestedObject{},
	})

	nestedObjClass.Install(
		dagql.Field[*NestedObject]{
			Spec: dagql.FieldSpec{
				Name: "name",
				Type: dagql.String(""),
			},
			Func: func(ctx context.Context, self dagql.Instance[*NestedObject], args map[string]dagql.Input) (dagql.Typed, error) {
				return dagql.String(self.Self.Name), nil
			},
		},
		dagql.Field[*NestedObject]{
			Spec: dagql.FieldSpec{
				Name: "inner",
				Type: &TestObject{},
			},
			Func: func(ctx context.Context, self dagql.Instance[*NestedObject], args map[string]dagql.Input) (dagql.Typed, error) {
				return self.Self.Inner, nil
			},
		},
	)
	srv.InstallObject(nestedObjClass)
=======
type testInstallHook struct {
	Server *dagql.Server
}

type renamedType struct {
	dagql.ObjectType
	Name string
}

func (tp renamedType) TypeName() string {
	return tp.Name
}

func (hook *testInstallHook) InstallObject(class dagql.ObjectType) {
	if strings.HasSuffix(class.TypeName(), "Other") {
		return
	}

	// test extending a field
	class.Extend(
		dagql.FieldSpec{
			Name: "hello",
			Type: dagql.String(""),
		},
		func(ctx context.Context, self dagql.Object, args map[string]dagql.Input) (dagql.Typed, error) {
			return dagql.String("hello world!"), nil
		},
		dagql.CacheSpec{},
	)

	// test adding a new type
	classOther := renamedType{class, class.TypeName() + "Other"}
	hook.Server.InstallObject(classOther)
	hook.Server.Root().ObjectType().Extend(
		dagql.FieldSpec{
			Name: "other" + class.TypeName(),
			Type: classOther.Typed(),
		},
		func(ctx context.Context, self dagql.Object, args map[string]dagql.Input) (dagql.Typed, error) {
			return &points.Point{X: 100, Y: 200}, nil
		},
		dagql.CacheSpec{},
	)
}

func TestInstallHooks(t *testing.T) {
	srv := dagql.NewServer(Query{})
	srv.AddInstallHook(&testInstallHook{srv})
	points.Install[Query](srv)

	gql := client.New(dagql.NewDefaultHandler(srv))
	var res struct {
		Point struct {
			X, Y  int
			Hello string
		}
		OtherPoint struct {
			X, Y  int
			Hello string
		}
	}
	req(t, gql, `query {
		point(x: 6, y: 7) {
			x
			y
			hello
		}
		otherPoint {
			x
			y
			hello
		}
	}`, &res)

	require.Equal(t, 6, res.Point.X)
	require.Equal(t, 7, res.Point.Y)
	require.Equal(t, "hello world!", res.Point.Hello)

	require.Equal(t, 100, res.OtherPoint.X)
	require.Equal(t, 200, res.OtherPoint.Y)
	require.Equal(t, "hello world!", res.OtherPoint.Hello)
>>>>>>> 2e8bcb3c
}<|MERGE_RESOLUTION|>--- conflicted
+++ resolved
@@ -2250,7 +2250,6 @@
 	}
 }
 
-<<<<<<< HEAD
 func TestServerSelect(t *testing.T) {
 	// Create a new server with a simple object hierarchy for testing
 	srv := dagql.NewServer(Query{})
@@ -2511,7 +2510,8 @@
 		},
 	)
 	srv.InstallObject(nestedObjClass)
-=======
+}
+
 type testInstallHook struct {
 	Server *dagql.Server
 }
@@ -2593,5 +2593,4 @@
 	require.Equal(t, 100, res.OtherPoint.X)
 	require.Equal(t, 200, res.OtherPoint.Y)
 	require.Equal(t, "hello world!", res.OtherPoint.Hello)
->>>>>>> 2e8bcb3c
 }