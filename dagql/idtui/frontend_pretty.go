--- conflicted
+++ resolved
@@ -1008,14 +1008,9 @@
 	if row.Previous != nil &&
 		row.Previous.Depth >= row.Depth &&
 		!row.Chained &&
-<<<<<<< HEAD
-		(row.Previous.Depth > row.Depth || row.Span.Call != nil ||
-			(row.Previous.Span.Call != nil && row.Span.Call == nil) ||
+		(row.Previous.Depth > row.Depth || row.Span.Call() != nil ||
+			(row.Previous.Span.Call() != nil && row.Span.Call() == nil) ||
 			row.Previous.Span.Message != "") {
-=======
-		(row.Previous.Depth > row.Depth || row.Span.Call() != nil ||
-			(row.Previous.Span.Call() != nil && row.Span.Call() == nil)) {
->>>>>>> 3e920c3a
 		fmt.Fprint(out, prefix)
 		r.indent(out, row.Depth)
 		fmt.Fprintln(out)
